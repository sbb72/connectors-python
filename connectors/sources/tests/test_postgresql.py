--- conflicted
+++ resolved
@@ -29,15 +29,13 @@
         pass
 
 
-<<<<<<< HEAD
 @pytest.mark.asyncio
 async def test_ping(patch_logger):
     source = create_source(PostgreSQLDataSource)
     source.execute_query = Mock(return_value=AsyncIterator(["table1", "table2"]))
-=======
+
 class ConnectionAsync:
     """This class creates dummy connection with database and return dummy cursor"""
->>>>>>> fa8a6ecb
 
     async def __aenter__(self):
         """Make a dummy database connection and return it"""
@@ -47,15 +45,12 @@
         """Make sure the dummy database connection gets closed"""
         pass
 
-<<<<<<< HEAD
 @pytest.mark.asyncio
 async def test_ping_negative(patch_logger):
     source = create_source(PostgreSQLDataSource)
-=======
     async def execute(self, query):
         """This method returns dummy cursor"""
         return CursorAsync(query=query)
->>>>>>> fa8a6ecb
 
 
 class CursorAsync:
